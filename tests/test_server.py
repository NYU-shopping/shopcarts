import unittest
import os
import json
import logging
from flask_api import status    # HTTP Status Codes
<<<<<<< HEAD
#from mock import MagicMock, patch
=======
>>>>>>> b25a4b38

from app.models import Item
from app import server,db

DATABASE_URI = os.getenv('DATABASE_URI', None)

######################################################################
#  T E S T   C A S E S
######################################################################
class TestItemServer(unittest.TestCase):
    """ Item Server Tests """

    @classmethod
    def setUpClass(cls):
        """ Run once before all tests """
        server.app.debug = False
        server.initialize_logging(logging.INFO)
        # Set up the test database
        server.app.config['SQLALCHEMY_DATABASE_URI'] = DATABASE_URI

    @classmethod
    def tearDownClass(cls):
        pass

    def setUp(self):
        """ Runs before each test """
        server.init_db()
        db.drop_all()    # clean up the last tests
        db.create_all()  # create new tables
        Item(sku="ID111", count=3, price=2.00, name="test_item",
             link="test.com", brand_name="gucci", is_available=True).save()
        Item(sku="ID222", count=5, price=10.00, name="some_item",
             link="link.com", brand_name="nike", is_available=False).save()
        self.app = server.app.test_client()

    def tearDown(self):
        db.session.remove()
        db.drop_all()

    def test_index(self):
<<<<<<< HEAD
        """ Test the Home Page """
=======
        """ Get the home page """
>>>>>>> b25a4b38
        resp = self.app.get('/shopcarts')
        self.assertEqual(resp.status_code, status.HTTP_200_OK)

    def test_get_item_list(self):
        """ Get a list of Items """
        resp = self.app.get('/shopcarts/items')
        self.assertEqual(resp.status_code, status.HTTP_200_OK)
        data = json.loads(resp.data)
        self.assertEqual(len(data), 2)

    def test_get_item(self):
        """ Get a single Item """
        # get the sku of an item
        item = Item.find_by_name('test_item')[0]
        resp = self.app.get('/shopcarts/items/{}'.format(item.id),
                            content_type='application/json')
        self.assertEqual(resp.status_code, status.HTTP_200_OK)
        data = json.loads(resp.data)
        self.assertEqual(data['sku'], item.sku)

    def test_get_item_not_found(self):
        """ Get an Item that's not found """
        resp = self.app.get('/shopcarts/items/0')
        self.assertEqual(resp.status_code, status.HTTP_404_NOT_FOUND)

    def test_create_item(self):
        """ Create a new Item """
        # save the current number of items for later comparison
        item_count = self.get_item_count()
        # add a new item
        new_item = {'sku': 'ID333', 'count': 5, 'price': 1000.00, 'name': 'watch', 'link': 'rolex.com',
                    'brand_name': 'rolex', 'is_available': True}
        data = json.dumps(new_item)
        resp = self.app.post('/shopcarts/items', data=data, content_type='application/json')
<<<<<<< HEAD
=======
        print(resp)
>>>>>>> b25a4b38
        self.assertEqual(resp.status_code, status.HTTP_201_CREATED)
        # Make sure location header is set
        location = resp.headers.get('Location', None)
        self.assertTrue(location != None)
        # Check the data is correct
        new_json = json.loads(resp.data)
        self.assertEqual(new_json['sku'], 'ID333')
        # check that count has gone up and includes ID333
        resp = self.app.get('/shopcarts/items')
        # print 'resp_data(2): ' + resp.data
        data = json.loads(resp.data)
        self.assertEqual(resp.status_code, status.HTTP_200_OK)
        self.assertEqual(len(data), item_count + 1)
        self.assertIn(new_json, data)

    def test_update_item(self):
        """ Update an existing Item """
        item = Item.find_by_sku('ID222')[0]
        new_id222 = {'sku': 'ID222', 'count': 5, 'price': 10.00, 'name': 'some_item', 'link': 'link.com',
                    'brand_name': 'reebok', 'is_available': False}
        data = json.dumps(new_id222)
        resp = self.app.put('/shopcarts/items/{}'.format(item.id), data=data, content_type='application/json')
        self.assertEqual(resp.status_code, status.HTTP_200_OK)
        new_json = json.loads(resp.data)
        self.assertEqual(new_json['brand_name'], 'reebok')

    def test_delete_item(self):
        """ Delete an Item """
        item = Item.find_by_sku('ID111')[0]
        # save the current number of items for later comparison
        item_count = self.get_item_count()
        resp = self.app.delete('/shopcarts/items/{}'.format(item.id),
                               content_type='application/json')
        self.assertEqual(resp.status_code, status.HTTP_204_NO_CONTENT)
        self.assertEqual(len(resp.data), 0)
        new_count = self.get_item_count()
        self.assertEqual(new_count, item_count - 1)

    def test_delete_all_items(self):
        """ Delete all Items """
        resp = self.app.delete('/shopcarts/clear', content_type='application/json')
        self.assertEqual(resp.status_code, status.HTTP_204_NO_CONTENT)
        self.assertEqual(len(resp.data), 0)
        new_count = self.get_item_count()
        self.assertEqual(new_count, 0)

    def test_query_item_list_by_brand(self):
        """ Query Items by Brand """
        resp = self.app.get('/shopcarts/items', query_string='brand_name=gucci')
        self.assertEqual(resp.status_code, status.HTTP_200_OK)
        self.assertGreater(len(resp.data), 0)
        self.assertIn('ID111', resp.data)
        self.assertNotIn('ID222', resp.data)
        data = json.loads(resp.data)
        query_item = data[0]
        self.assertEqual(query_item['brand_name'], 'gucci')

    def test_query_item_list_by_name(self):
        """ Query Items by Name """
        resp = self.app.get('/shopcarts/items', query_string='name=test_item')
        self.assertEqual(resp.status_code, status.HTTP_200_OK)
        self.assertGreater(len(resp.data), 0)
        self.assertIn('ID111', resp.data)
        self.assertNotIn('ID222', resp.data)
        data = json.loads(resp.data)
        query_item = data[0]
        self.assertEqual(query_item['name'], 'test_item')

    def test_query_item_list_by_sku(self):
        """ Query Items by Sku """
        resp = self.app.get('/shopcarts/items', query_string='sku=ID111')
        self.assertEqual(resp.status_code, status.HTTP_200_OK)
        self.assertGreater(len(resp.data), 0)
        self.assertIn('ID111', resp.data)
        self.assertNotIn('ID222', resp.data)
        data = json.loads(resp.data)
        query_item = data[0]
        self.assertEqual(query_item['sku'], 'ID111')
 
    def test_update_item_with_no_name(self):
        """ Update an Item without assigning a name """
        new_item = {'brand_name': 'chanel'}
        data = json.dumps(new_item)
        resp = self.app.put('/shopcarts/items/2', data=data, content_type='application/json')
        self.assertEqual(resp.status_code, status.HTTP_400_BAD_REQUEST)

    def test_update_item_not_found(self):
        """ Update an Item that doesn't exist """
        new_item = {"name": "jbkjb", "sku": "ID999"}
        data = json.dumps(new_item)
        resp = self.app.put('/shopcarts/items/0', data=data, content_type='application/json')
        self.assertEqual(resp.status_code, status.HTTP_404_NOT_FOUND)

    def test_create_item_with_no_name(self):
        """ Create an Item with only a sku """
        new_item = {'sku': 'ID555'}
        data = json.dumps(new_item)
        resp = self.app.post('/shopcarts/items', data=data, content_type='application/json')
        self.assertEqual(resp.status_code, status.HTTP_400_BAD_REQUEST)

    def test_create_item_no_content_type(self):
        """ Create an Item with no Content-Type """
        new_item = {'sku': 'ID555'}
        data = json.dumps(new_item)
        resp = self.app.post('/shopcarts/items', data=data)
<<<<<<< HEAD
        self.assertEqual(resp.status_code, status.HTTP_415_UNSUPPORTED_MEDIA_TYPE)
=======
        self.assertEqual(resp.status_code, status.HTTP_400_BAD_REQUEST)
>>>>>>> b25a4b38

    def test_get_nonexisting_item(self):
        """ Get a nonexisting Item """
        resp = self.app.get('/shopcarts/items/5')
        self.assertEqual(resp.status_code, status.HTTP_404_NOT_FOUND)

    def test_call_create_with_an_id(self):
        """ Call create passing an id """
        new_item = {'sku': "ID555", 'count': 4, 'price': 500.00, 'name': "bad_item",
             'link': "apple.com", 'brand_name': "apple", 'is_available': True}
        data = json.dumps(new_item)
        resp = self.app.post('/shopcarts/items/1', data=data)
        self.assertEqual(resp.status_code, status.HTTP_405_METHOD_NOT_ALLOWED)

    def test_call_create_with_an_id(self):
        """ Call create passing an id """
        new_item = {'sku': "ID555", 'count': 4, 'price': 500.00, 'name': "bad_item",
             'link': "apple.com", 'brand_name': "apple", 'is_available': True}
        data = json.dumps(new_item)
        resp = self.app.post('/shopcarts/items/1', data=data)
        self.assertEqual(resp.status_code, status.HTTP_405_METHOD_NOT_ALLOWED)

######################################################################
# Utility functions
######################################################################

    def get_item_count(self):
        """ save the current number of items """
        resp = self.app.get('/shopcarts/items')
        self.assertEqual(resp.status_code, status.HTTP_200_OK)
        data = json.loads(resp.data)
        return len(data)

######################################################################
#   M A I N
######################################################################
if __name__ == '__main__':
    unittest.main()<|MERGE_RESOLUTION|>--- conflicted
+++ resolved
@@ -3,10 +3,6 @@
 import json
 import logging
 from flask_api import status    # HTTP Status Codes
-<<<<<<< HEAD
-#from mock import MagicMock, patch
-=======
->>>>>>> b25a4b38
 
 from app.models import Item
 from app import server,db
@@ -47,11 +43,7 @@
         db.drop_all()
 
     def test_index(self):
-<<<<<<< HEAD
         """ Test the Home Page """
-=======
-        """ Get the home page """
->>>>>>> b25a4b38
         resp = self.app.get('/shopcarts')
         self.assertEqual(resp.status_code, status.HTTP_200_OK)
 
@@ -86,10 +78,6 @@
                     'brand_name': 'rolex', 'is_available': True}
         data = json.dumps(new_item)
         resp = self.app.post('/shopcarts/items', data=data, content_type='application/json')
-<<<<<<< HEAD
-=======
-        print(resp)
->>>>>>> b25a4b38
         self.assertEqual(resp.status_code, status.HTTP_201_CREATED)
         # Make sure location header is set
         location = resp.headers.get('Location', None)
@@ -195,11 +183,7 @@
         new_item = {'sku': 'ID555'}
         data = json.dumps(new_item)
         resp = self.app.post('/shopcarts/items', data=data)
-<<<<<<< HEAD
-        self.assertEqual(resp.status_code, status.HTTP_415_UNSUPPORTED_MEDIA_TYPE)
-=======
         self.assertEqual(resp.status_code, status.HTTP_400_BAD_REQUEST)
->>>>>>> b25a4b38
 
     def test_get_nonexisting_item(self):
         """ Get a nonexisting Item """
